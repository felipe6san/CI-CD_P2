{
  "name": "api-exemplo",
  "version": "0.1.6",
  "description": "Exemplo de API NodeJs para teste de uma pipeline CI",
  "main": "src/index.js",
  "scripts": {
    "start": "node src/index.js",
    "build": "echo 'Building project...' && mkdir -p dist && cp -r src/* dist/",
    "test": "jest",
    "semantic-release": "semantic-release"
  },
  "release": {
    "branches": [
      "master"
    ]
  },
  "author": "Fatec Votorantim - DSM",
  "license": "ISC",
  "dependencies": {
<<<<<<< HEAD
    "@logtail/node": "^0.5.5",
    "dotenv": "^16.0.3",
    "express": "^4.21.0",
    "mysql2": "^3.3.0",
=======
    "dotenv": "^16.0.3",
    "express": "^4.21.0",
    "pg": "^8.11.5",
>>>>>>> 167db8b1
    "swagger-jsdoc": "^6.2.8",
    "swagger-ui-express": "^5.0.0"
  },
  "devDependencies": {
    "@semantic-release/changelog": "^6.0.3",
    "@semantic-release/git": "^10.0.1",
    "@semantic-release/github": "^10.3.5",
    "eslint": "^9.10.0",
    "jest": "^29.7.0",
    "semantic-release": "^24.1.1",
    "supertest": "^7.0.0"
  },
  "jest": {
    "collectCoverage": true,
    "coverageThreshold": {
      "global": {
        "branches": 50,
        "functions": 50,
        "lines": 50,
        "statements": 50
      }
    }
  }
}<|MERGE_RESOLUTION|>--- conflicted
+++ resolved
@@ -17,16 +17,9 @@
   "author": "Fatec Votorantim - DSM",
   "license": "ISC",
   "dependencies": {
-<<<<<<< HEAD
-    "@logtail/node": "^0.5.5",
-    "dotenv": "^16.0.3",
-    "express": "^4.21.0",
-    "mysql2": "^3.3.0",
-=======
     "dotenv": "^16.0.3",
     "express": "^4.21.0",
     "pg": "^8.11.5",
->>>>>>> 167db8b1
     "swagger-jsdoc": "^6.2.8",
     "swagger-ui-express": "^5.0.0"
   },
